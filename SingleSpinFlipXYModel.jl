module SingleSpinFlip

const NDIMS=2
using Statistics
using Base.Cartesian

# Hop to nearest-neighbor site

function hop(index::CartesianIndex{NDIMS},dir::Int64,lr::Int64,dims::NTuple{NDIMS,Int64}) where {NDIMS}
    # update index
    if (lr==1)
      hop_index= index[dir]==dims[dir] ? 1 : index[dir]+1
    else
        hop_index= index[dir]==1 ? dims[dir] : index[dir]-1
    end
    # generate a new CartesianIndex with updated index
    CartesianIndex(Base.setindex(Tuple(index), hop_index, dir))

end

# Binning + (optionally) bootstrap analysis

using Bootstrap
function bin_bootstrap_analysis(data;min_sample_size=128,func_boot=nothing,n_boot=1000)
    # get total length
    data_size=length(data)
    # chop to closest power of 2
    chopped_data_size=2^floor(Int,log(2,data_size))
    chopped_data=collect(Iterators.take(Iterators.reverse(data),chopped_data_size))
    # full data std
    if func_boot==nothing
        stds=[std(chopped_data)/sqrt(chopped_data_size)]
    else
        # bootstrap
        bs = bootstrap(func_boot,chopped_data, BasicSampling(n_boot))
        stds=[stderror(bs)[1] ]
    end
    bin_size=2
    while min_sample_size < div(chopped_data_size,bin_size)
        # bin size
        length_bin=div(chopped_data_size,bin_size)
        # binned data
        binned=reshape(chopped_data,(bin_size,length_bin))
        mean_binned= mean(binned,dims=1)'
        # bin std
        if func_boot==nothing
            std_bin=std(mean_binned)/sqrt(length_bin)
        else
            # bootstrap
            bs = bootstrap(func_boot,mean_binned, BasicSampling(n_boot))
            std_bin = stderror(bs)[1]
        end
        # double bin size
        bin_size=bin_size*2
        push!(stds,std_bin)
    end
    stds
end

# ## MCMC simulation

# Simulation parameters
mutable struct SimData
    # coupling (in units of T)
    J::Float64
    # size
    L::Int64
    # numbers of measurements
    num_measure::Int64
    # numbers of themalization steps
    num_thermal::Int64
end

# Measurements data

mutable struct MeasureData
    # energy measurement time series
    energy::Array{Float64,1}
    # magnetization
    mag::Array{Float64,2}
end
function MeasureData(sim_data::SimData)
    MeasureData(zeros(sim_data.num_measure),zeros(sim_data.num_measure,2))
end

# Simulation data structure

mutable struct IsingData
    # simulation data
    sim_data::SimData
    # ising configuration
    ising_lat::Array{Float64,NDIMS}
    # total energy
    total_energy::Float64
    # measurements data
    measure_data::MeasureData
end

# Initialization

function IsingData(sim_data::SimData,start::Bool)
    if start # cold start
        IsingData(
            sim_data,
            0. * ones(ntuple(k->sim_data.L,NDIMS )),
            -sim_data.L^NDIMS,  # initial energy
            MeasureData(sim_data)
        )
    else  # hot start
        IsingData(
            sim_data,
            2*pi*rand(ntuple(k->sim_data.L,NDIMS )...),
            0., # approxmiated initial energy
            MeasureData(sim_data)
        )
    end

end

#  Compute single flip $\Delta E$
on_two_site_E(θ1::Float64,θ2::Float64) = -cos(θ1 - θ2)
function calc_delta_E(ising_lat::Array{Float64,NDIMS},pos::CartesianIndex, dθ::Float64)
    E_i = E_f = 0.
    # left right
    for lr in 1:2
        # dims
        for d in 1:NDIMS
            # hop to nn
            nn=hop(pos,d,lr,size(ising_lat))
            E_i += on_two_site_E(ising_lat[nn],ising_lat[pos])
            E_f += on_two_site_E(ising_lat[nn],ising_lat[pos]+ dθ)
        end
        # add diagonal dimension
        # hop to nn and then to nn in the diagonal

        # ds = 1:NDIMS
        # nn=hop(pos,ds[1],lr,size(ising_lat))
        # nn=hop(nn,ds[2],lr,size(ising_lat))
        # E_i += delta_E_func(ising_lat[nn],ising_lat[pos])
        # E_f += delta_E_func(ising_lat[nn],ising_lat[pos]+ dθ)
    end
    return E_f-E_i
end

#  Single step

function next_step!(ising_data::IsingData)
    J=ising_data.sim_data.J
    ising_lat=ising_data.ising_lat
    # current_energy = ising_data.total_energy
    # flip site
    flip_site=rand(CartesianIndices(ising_lat))
    # calculate ratio
    α = pi
    suggested_dθ = 2*α*(rand()-0.5)
    delta_E=calc_delta_E(ising_lat,flip_site, suggested_dθ)
    ratio=exp(J*delta_E)
    # accept or reject
    if ratio>rand()
        # flip
        ising_lat[flip_site]=ising_lat[flip_site]+suggested_dθ
        ising_data.total_energy += delta_E
    end
end

# Direct calculation of energy of the system for 1D

function lat_energy(ising_data::IsingData)
    ising_lat = ising_data.ising_lat
    energy = on_two_site_E(ising_lat[1], ising_lat[end])
    for i in 1:(length(ising_lat)-1)
        energy += on_two_site_E(ising_lat[i], ising_lat[i+1])
    end
    energy

end # lat_energy

# Make a measurement

function make_measurement!(ising_data::IsingData,i)
    lat_size=length(ising_data.ising_lat)
    # average magnetization
    # magnetization vector
    mag_vec = [sum(cos.(ising_data.ising_lat)), sum(sin.(ising_data.ising_lat))]
    ising_data.measure_data.mag[i,:]=mag_vec/lat_size
    # energy density
    ising_data.measure_data.energy[i]=ising_data.total_energy/lat_size
end

# MCMC run

function run_mcmc(sim_data::SimData,start::Bool)
    ising_data=IsingData(sim_data, start)
    lat_size=length(ising_data.ising_lat)
    # thermalize
    for i in 1:sim_data.num_thermal
        # sweep
        for j in 1:lat_size
            next_step!(ising_data)
        end
    end
    # measure
    for i in 1:sim_data.num_measure
        # sweep
        for j in 1:lat_size
            next_step!(ising_data)
        end
        make_measurement!(ising_data,i)
    end
    ising_data
end

end # SingleSpinFlip module


using SpecialFunctions: besseli

function exact_energy(beta, L)
    besseli(1,beta)/besseli(0,beta)
end
#%%
using Plots
using Statistics
using LaTeXStrings
using Random
# Random.seed!(12463)
gr()
Ts = range(0.5, length=10,stop=1.5)
Ts = [0.6, 0.9, 1.0, 1.05, 1.1, 1.15,1.2,1.4]
betas= 1 ./Ts
# betas=range(0.01, length=2,stop=0.5)
# Ls=[5,10,20]
Ls=[40]
num_measure=2^16
num_thermal=1000
start_cold = true
fig_en=plot(title="energy")
fig_heat_c=plot(title="heat capacity")
fig_mag=plot(title="magnetization")
fig_tau=plot(title="correlation time")
for L in Ls
    ens=Float64[]
    ens_std=Float64[]
    heat_c=Float64[]
    heat_c_std=Float64[]
    mags=Float64[]
    mags_std=Float64[]
    taus=Float64[]
    for b in betas
        sim_data=SingleSpinFlip.SimData(b,L,num_measure,num_thermal)
        global res=SingleSpinFlip.run_mcmc(sim_data,start_cold)    # start with all spins at the same direction
        #res=SingleSpinFlip.run_mcmc(sim_data,!start_cold)  # start with all spins  in random  direction
        push!(ens,mean(res.measure_data.energy))
        stds=SingleSpinFlip.bin_bootstrap_analysis(res.measure_data.energy)
        push!(ens_std,stds[end])
        push!(heat_c, (mean(res.measure_data.energy.^2) - mean(res.measure_data.energy)^2)*b^2)
        mag = mean(res.measure_data.mag, dims=1)
        push!(mags, sqrt(mag[1]^2+mag[2]^2))
        stds=SingleSpinFlip.bin_bootstrap_analysis(res.measure_data.mag)
        push!(mags_std,stds[end])
        tau=0.5*((stds[end]/stds[1])^2-1)
        push!(taus,tau)
    end
    plot!(fig_en,betas,ens,yerr =ens_std,xlabel=L"\beta",ylabel=L"E",label="mc L=$L",legend=:bottomright)
    # plot!(fig_en,betas,[exact_energy(b,L) for b in betas],label="exact L=$L",legend=:bottomright)
    # plot!(fig_en,betas,[exact_energy(b,L) for b in betas],label="exact L=$L",legend=:topleft)
    plot!(fig_heat_c,1 ./ betas,heat_c,xlabel=L"k_{B}T/J",ylabel=L"C_{V}",label="mc L=$L",legend=:topright)
    # plot!(fig_mag,betas,mags,yerr =mags_std,xlabel=L"\beta",ylabel=L"m",label="L=$L",legend=:topleft)
    plot!(fig_mag,1 ./ betas,mags,yerr=mags_std,xlabel=L"k_{B}T/J",ylabel=L"m",label="L=$L",legend=:topleft)
    plot!(fig_tau,betas,taus,label="L=$L",xlabel=L"\beta",ylabel=L"\tau",legend=:topleft)
end
fig=plot(fig_en,fig_heat_c,fig_mag,fig_tau,layout=(1,4),size = (1000, 1600))
fig=plot(fig_en,fig_heat_c,fig_mag,fig_tau,size = (800, 800))
# fig=plot(fig_mag,size = (400, 600))
<<<<<<< HEAD
display(fig)
=======
# display(fig)
>>>>>>> 6c6f9065

#%% testing
# SingleSpinFlip.NDIMS == 1 || throw("ERROR no way to calculate energy in 2 dim or up")
# v = [4.2, -0.76, 6.21, 7.31, 9.57]
# v = [0., 0., 0., 0., 0.]
# ee = -cos(v[1]-v[end])
# for i in 1:(length(v)-1)
#     global ee += -cos(v[i]-v[i+1])
# end
# @show ee
#
# sim_data = SingleSpinFlip.SimData(0.01,5,1000,64000)
# ising_data = SingleSpinFlip.IsingData(sim_data, true)
# ising_data.ising_lat = v
# ee = SingleSpinFlip.lat_energy(ising_data)
# @show ee<|MERGE_RESOLUTION|>--- conflicted
+++ resolved
@@ -272,11 +272,7 @@
 fig=plot(fig_en,fig_heat_c,fig_mag,fig_tau,layout=(1,4),size = (1000, 1600))
 fig=plot(fig_en,fig_heat_c,fig_mag,fig_tau,size = (800, 800))
 # fig=plot(fig_mag,size = (400, 600))
-<<<<<<< HEAD
 display(fig)
-=======
-# display(fig)
->>>>>>> 6c6f9065
 
 #%% testing
 # SingleSpinFlip.NDIMS == 1 || throw("ERROR no way to calculate energy in 2 dim or up")
@@ -292,4 +288,4 @@
 # ising_data = SingleSpinFlip.IsingData(sim_data, true)
 # ising_data.ising_lat = v
 # ee = SingleSpinFlip.lat_energy(ising_data)
-# @show ee+#  @show ee